// This Source Code Form is subject to the terms of the Mozilla Public
// License, v. 2.0. If a copy of the MPL was not distributed with this
// file, You can obtain one at https://mozilla.org/MPL/2.0/.

// Enable the `doc_notable_trait` feature, which allows certain traits to be
// designated as notable in documentation, thus bringing the reader's attention
// to them above others.
//
// This is used in traits that provide core functionality for a type where that
// type would not be "complete" without it. We use it for [`Request`] and
// [`Reply`], for example.
#![feature(doc_notable_trait)]
// This is so we can provide a reason when we ignore a particular lint with
// `allow`.
#![feature(lint_reasons)]
#![cfg_attr(feature = "try", feature(try_trait_v2))]
// Deny the following clippy lints to enforce them:
#![deny(clippy::complexity)]
#![deny(clippy::correctness)]
#![deny(clippy::nursery)]
#![deny(clippy::perf)]
#![deny(clippy::style)]
#![deny(clippy::suspicious)]
// Warn for these lints, rather than denying them.
#![warn(clippy::use_self)]
// Warn for pedantic & cargo lints. They are allowed completely by default.
#![warn(clippy::pedantic)]
#![warn(clippy::cargo)]
// Continue to allow these though.
#![allow(clippy::doc_markdown)]
#![allow(clippy::wildcard_imports)]
#![allow(clippy::module_name_repetitions)]
#![warn(missing_docs)]

//! # X Rust Bindings
//! X Rust Bindings is a Rust library directly implementing the types and
//! protocol messages of the
//! [X11 protocol specification](https://x.org/releases/X11R7.7/doc/xproto/x11protocol.html/).
//! XRB is _not_ a high-level API library, and it does not provide a direct
//! connection to an X server, nor does it do anything else on its own. XRB's
//! development purpose is to provide a foundation for higher-level Rust API
//! wrapper libraries. It is used by [X.RS](https://crates.io/crates/xrs), the
//! official accompanying API library for XRB.

/// The major version of the X protocol used in XRB.
///
/// The X protocol major version may increment if breaking changes are
/// introduced; seeing as this has not happened since the 80s, it's probably
/// safe to assume it won't.
pub const PROTOCOL_MAJOR_VERSION: u16 = 11;
/// The minor version of the X protocol used in XRB.
///
/// The X protocol minor version may increment if non-breaking features are
/// added to the X protocol; seeing as this has not happened since the 80s, it's
/// probably safe to assume it won't.
pub const PROTOCOL_MINOR_VERSION: u16 = 0;

mod common;
pub mod connection;
pub mod message;

/// Implementation of the core X11 protocol.
pub mod x11 {
	pub mod event;
<<<<<<< HEAD
	pub mod request;
=======
	// pub mod request;
	pub mod error;
>>>>>>> 114d213e
}

pub use common::*;<|MERGE_RESOLUTION|>--- conflicted
+++ resolved
@@ -62,12 +62,8 @@
 /// Implementation of the core X11 protocol.
 pub mod x11 {
 	pub mod event;
-<<<<<<< HEAD
 	pub mod request;
-=======
-	// pub mod request;
 	pub mod error;
->>>>>>> 114d213e
 }
 
 pub use common::*;