// This Source Code Form is subject to the terms of the Mozilla Public
// License, v. 2.0. If a copy of the MPL was not distributed with this
// file, You can obtain one at https://mozilla.org/MPL/2.0/.

use bitflags::bitflags;
<<<<<<< HEAD
use cornflakes::derive::StaticDataSize;

bitflags! {
	#[derive(Default, StaticDataSize)]
=======
use xrbk_macro::{DataSize, Readable, StaticDataSize, Writable};

bitflags! {
	#[derive(Default, DataSize, Readable, StaticDataSize, Writable)]
>>>>>>> 2dba0d3a
	pub struct ColorChannelMask: u8 {
		/// Whether the red color channel is enabled.
		const DO_RED = 0x01;
		/// Whether the green color channel is enabled.
		const DO_GREEN = 0x02;
		/// Whether the blue color channel is enabled.
		const DO_BLUE = 0x04;
	}

	/// A mask of events.
<<<<<<< HEAD
	#[derive(Default, StaticDataSize)]
=======
	#[derive(Default, DataSize, Readable, StaticDataSize, Writable)]
>>>>>>> 2dba0d3a
	pub struct EventMask: u32 {
		/// Key press events.
		const KEY_PRESS = 0x0000_0001;
		/// Key release events.
		const KEY_RELEASE = 0x0000_0002;
		/// Mouse button press events.
		const BUTTON_PRESS = 0x0000_0004;
		/// Mouse button release events.
		const BUTTON_RELEASE = 0x0000_0008;
		/// Pointer events generated when the pointer enters a window.
		///
		/// `ENTER_WINDOW` events are generated not only when the pointer moves
		/// to enter another window, but when the window under the pointer's
		/// current position changes.
		const ENTER_WINDOW = 0x0000_0010;
		/// Pointer events generated when the pointer leaves a window.
		///
		/// `LEAVE_WINDOW` events are generated not only when the pointer moves
		/// away from a window, but when the window under the pointer's current
		/// position moves or changes to a different window.
		const LEAVE_WINDOW = 0x0000_0020;
		/// Pointer motion events generated when the pointer's position changes.
		const POINTER_MOTION = 0x0000_0040;
		// TODO: POINTER_MOTION_HINT docs!
		const POINTER_MOTION_HINT = 0x0000_0080;
		/// Pointer 'drag' events when the primary mouse button is held.
		///
		/// The primary mouse button is usually the one on the left, but many
		/// tools offer options to switch the positions of the primary and
		/// secondary mouse buttons.
		const BUTTON_1_MOTION = 0x0000_0100;
		/// Pointer 'drag' events when the middle mouse button is held.
		const BUTTON_2_MOTION = 0x0000_0200;
		/// Pointer 'drag' events when the secondary mouse button is held.
		///
		/// The secondary mouse button is usually the one on the right, but many
		/// tools offer options to switch the positions of the primary and
		/// secondary mouse buttons.
		const BUTTON_3_MOTION = 0x0000_0400;
		/// Pointer 'drag' events when 'mouse button 4' is held.
		const BUTTON_4_MOTION = 0x0000_0800;
		/// Pointer 'drag' events when 'mouse button 5' is held.
		const BUTTON_5_MOTION = 0x0000_1000;
		/// Pointer 'drag' events when any mouse button is held.
		const BUTTON_MOTION = 0x0000_2000;
		/// Events generated when the state of the keymap changes.
		///
		/// "Keymap" refers to the mapping between the [`Keycode`]s interpreted
		/// by the kernel and the [`Keysym`]s outputted by X.
		///
		/// [`Keycode`]: crate::Keycode
		/// [`Keysym`]: crate::Keysym
		const KEYMAP_STATE = 0x0000_4000;
		/// Events generated for arbitrary rectangular areas of windows that
		/// need to be rendered.
		///
		/// [Exposure] events[^ex] are generated when there are no valid contents
		/// available for region(s) of a window. For example, this might be true
		/// when a window is resized to become larger and new parts of the
		/// window are exposed for rendering, or the content of the window that
		/// is to be rendered has changed.
		///
		/// [^ex]: crate::x11::events::Exposure
		/// [Exposure]: crate::x11::events::Exposure
		const EXPOSURE = 0x0000_8000;
		/// Events generated when the [visibility] of a window changes.
		///
		/// [visibility]: crate::x11::MapState
		const VISIBILITY_CHANGE = 0x0001_0000;
		/// Events generated when the structure of a window changes.
		///
		/// In contrast to [`SUBSTRUCTURE_NOTIFY`], `STRUCTURE_NOTIFY` events
		/// are generated when the structure of a window itself changes, rather
		/// than when the structure of its children changes.
		///
		/// [`SUBSTRUCTURE_NOTIFY`]: EventMask::SUBSTRUCTURE_NOTIFY
		const STRUCTURE_NOTIFY = 0x0002_0000;
		/// Events generated when the substructure of a window changes.
		///
		/// In contrast to [`STRUCTURE_NOTIFY`], `SUBSTRUCTURE_NOTIFY` events
		/// are generated when the structure of a window's _children_ changes,
		/// rather than when the structure of that window itself changes.
		///
		/// A window manager will commonly select for `SUBSTRUCTURE_NOTIFY` and
		/// [`SUBSTRUCTURE_REDIRECT`] on the root window. The
		/// `SUBSTRUCTURE_NOTIFY` mask allows it to gather information about
		/// changes occurring to windows (i.e., direct children of the root
		/// window).
		///
		/// [`STRUCTURE_NOTIFY`]: EventMask::STRUCTURE_NOTIFY
		/// [`SUBSTRUCTURE_REDIRECT`]: EventMask::SUBSTRUCTURE_REDIRECT
		const SUBSTRUCTURE_NOTIFY = 0x0004_0000;
		/// Redirects certain structural requests to the selecting client.
		///
		/// `SUBSTRUCTURE_REDIRECT` allows a client to have certain requests
		/// relating to the structure of the direct children of the selected
		/// window redirected to itself. It is commonly selected by window
		/// managers so that they can have their own 'verdict' on whether to
		/// honor, modify, or reject certain requests sent by a window.
		const SUBSTRUCTURE_REDIRECT = 0x0008_0000;
		/// Events generated when there are changes to the current input focus.
		// TODO: improve FOCUS_CHANGE docs
		const FOCUS_CHANGE = 0x0010_0000;
		/// Events generated when the properties of a window change.
		const PROPERTY_CHANGE = 0x0040_0000;
		// TODO: docs for COLORMAP_CHANGE
		const COLORMAP_CHANGE = 0x0080_0000;
		// TODO: docs for OWNER_GRAB_BUTTON
		const OWNER_GRAB_BUTTON = 0x0100_0000;
	}

	/// A mask of events relevant to the pointer and buttons.
	///
	/// The difference between a `PointerEventMask` and an [`EventMask`] is that
	/// the following events are unavailable in the mask:
	/// - `KEY_PRESS`
	/// - `KEY_RELEASE`
	/// - `EXPOSURE`
	/// - `VISIBILITY_CHANGE`
	/// - `STRUCTURE_NOTIFY`
	/// - `SUBSTRUCTURE_NOTIFY`
	/// - `SUBSTRUCTURE_REDIRECT`
	/// - `FOCUS_CHANGE`
	/// - `PROPERTY_CHANGE`
	/// - `COLORMAP_CHANGE`
	/// - `OWNER_GRAB_BUTTON`
<<<<<<< HEAD
	#[derive(Default, StaticDataSize)]
=======
	#[derive(Default, DataSize, Readable, StaticDataSize, Writable)]
>>>>>>> 2dba0d3a
	pub struct PointerEventMask: u32 {
		// removes KEY_PRESS and KEY_RELEASE
		/// Mouse button press events.
		const BUTTON_PRESS = 0x0000_0004;
		/// Mouse button release events.
		const BUTTON_RELEASE = 0x0000_0008;
		/// Pointer events generated when the pointer enters a window.
		///
		/// `ENTER_WINDOW` events are generated not only when the pointer moves
		/// to enter another window, but when the window under the pointer's
		/// current position changes.
		const ENTER_WINDOW = 0x0000_0010;
		/// Pointer events generated when the pointer leaves a window.
		///
		/// `LEAVE_WINDOW` events are generated not only when the pointer moves
		/// away from a window, but when the window under the pointer's current
		/// position moves or changes to a different window.
		const LEAVE_WINDOW = 0x0000_0020;
		/// Pointer motion events generated when the pointer's position changes.
		const POINTER_MOTION = 0x0000_0040;
		const POINTER_MOTION_HINT = 0x0000_0080;
		/// Pointer 'drag' events when the primary mouse button is held.
		///
		/// The primary mouse button is usually the one on the left, but many
		/// tools offer options to switch the positions of the primary and
		/// secondary mouse buttons.
		const BUTTON_1_MOTION = 0x0000_0100;
		/// Pointer 'drag' events when the middle mouse button is held.
		const BUTTON_2_MOTION = 0x0000_0200;
		/// Pointer 'drag' events when the secondary mouse button is held.
		///
		/// The secondary mouse button is usually the one on the right, but many
		/// tools offer options to switch the positions of the primary and
		/// secondary mouse buttons.
		const BUTTON_3_MOTION = 0x0000_0400;
		/// Pointer 'drag' events when 'mouse button 4' is held.
		const BUTTON_4_MOTION = 0x0000_0800;
		/// Pointer 'drag' events when 'mouse button 5' is held.
		const BUTTON_5_MOTION = 0x0000_1000;
		/// Pointer 'drag' events when any mouse button is held.
		const BUTTON_MOTION = 0x0000_2000;
		/// Events generated when the state of the keymap changes.
		///
		/// keymap refers to the mapping between the [`Keycode`]s interpreted
		/// by the kernel and the [`Keysym`]s outputted by X.
		///
		/// [`Keycode`]: crate::Keycode
		/// [`Keysym`]: crate::Keysym
		const KEYMAP_STATE = 0x0000_4000;
		// removes other events irrelevant to the pointer and buttons
	}

	/// A mask of only input events.
	///
	/// These are events that do not carry contextual information specific to X;
	/// for example, `ENTER_WINDOW` is not available because it specifically
	/// relates to the state of the pointer in relation to the windows on the
	/// screen.
	///
	/// The difference between a `DeviceEventMask` and an [`EventMask`] is
	/// therefore that the following events are unavailable:
	/// - `ENTER_WINDOW`
	/// - `LEAVE_WINDOW`
	/// - `POINTER_MOTION_HINT`
	/// - `EXPOSURE`
	/// - `VISIBILITY_CHANGE`
	/// - `STRUCTURE_NOTIFY`
	/// - `SUBSTRUCTURE_NOTIFY`
	/// - `SUBSTRUCTURE_REDIRECT`
	/// - `FOCUS_CHANGE`
	/// - `PROPERTY_CHANGE`
	/// - `COLORMAP_CHANGE`
	/// - `OWNER_GRAB_BUTTON`
<<<<<<< HEAD
	#[derive(Default, StaticDataSize)]
=======
	#[derive(Default, DataSize, Readable, StaticDataSize, Writable)]
>>>>>>> 2dba0d3a
	pub struct DeviceEventMask: u32 {
		/// Key press events.
		const KEY_PRESS = 0x0000_0001;
		/// Key release events.
		const KEY_RELEASE = 0x0000_0002;
		/// Mouse button press events.
		const BUTTON_PRESS = 0x0000_0004;
		/// Mouse button release events.
		const BUTTON_RELEASE = 0x0000_0008;
		// removes ENTER_WINDOW and LEAVE_WINDOW
		/// Pointer motion events generated when the pointer's position changes.
		const POINTER_MOTION = 0x0000_0040;
		// removes POINTER_MOTION_HINT
		/// Pointer 'drag' events when the primary mouse button is held.
		///
		/// The primary mouse button is usually the one on the left, but many
		/// tools offer options to switch the positions of the primary and
		/// secondary mouse buttons.
		const BUTTON_1_MOTION = 0x0000_0100;
		/// Pointer 'drag' events when the middle mouse button is held.
		const BUTTON_2_MOTION = 0x0000_0200;
		/// Pointer 'drag' events when the secondary mouse button is held.
		///
		/// The secondary mouse button is usually the one on the right, but many
		/// tools offer options to switch the positions of the primary and
		/// secondary mouse buttons.
		const BUTTON_3_MOTION = 0x0000_0400;
		/// Pointer 'drag' events when 'mouse button 4' is held.
		const BUTTON_4_MOTION = 0x0000_0800;
		/// Pointer 'drag' events when 'mouse button 5' is held.
		const BUTTON_5_MOTION = 0x0000_1000;
		/// Pointer 'drag' events when any mouse button is held.
		const BUTTON_MOTION = 0x0000_2000;
		// removes all other events from this point on
	}

	/// A mask of the currently held modifier keys and mouse buttons.
	///
	/// This is the same as [`ModifierKeyMask`], but with masks for currently
	/// held mouse buttons.
<<<<<<< HEAD
	#[derive(Default, StaticDataSize)]
=======
	#[derive(Default, DataSize, Readable, StaticDataSize, Writable)]
>>>>>>> 2dba0d3a
	pub struct ModifierMask: u16 {
		/// Whether `Shift` is held.
		const SHIFT = 0x0001;
		/// Whether `Caps Lock` is active.
		const LOCK = 0x0002;
		/// Whether `Ctrl` is held.
		const CONTROL = 0x0004;
		/// Whether 'modifier key 1' is held.
		const MOD_1 = 0x0008;
		/// Whether 'modifier key 2' is held.
		const MOD_2 = 0x0010;
		/// Whether 'modifier key 3' is held.
		const MOD_3 = 0x0020;
		/// Whether the `Super`/`Meta` key is held.
		///
		/// This key is commonly known as the 'windows key' on Windows devices,
		/// and as 'command' or 'cmd' on MacOS devices.
		const MOD_4 = 0x0040;
		/// Whether 'modifier key 5' is held.
		const MOD_5 = 0x0080;
		/// Whether the primary mouse button is held.
		///
		/// The primary mouse button is usually the one on the left, but many
		/// tools offer options to switch the positions of the primary and
		/// secondary mouse buttons.
		const BUTTON_1 = 0x0100;
		/// Whether the middle mouse button is held.
		const BUTTON_2 = 0x0200;
		/// Whether the secondary mouse button is held.
		///
		/// The secondary mouse button is usually the one on the right, but many
		/// tools offer options to switch the positions of the primary and
		/// secondary mouse buttons.
		const BUTTON_3 = 0x0400;
		/// Whether 'mouse button 4' is held.
		const BUTTON_4 = 0x0800;
		/// Whether 'mouse button 5' is held.
		const BUTTON_5 = 0x1000;
	}

	/// A mask of currently held modifier keys.
	///
	/// This is the same as [`ButtonsModifierKeyMask`], but without mouse
	/// button masks. Unlike [`AnyModifierKeyMask`], this does not include a
	/// mask for [`ANY_MODIFIER`].
	///
	/// [`ANY_MODIFIER`]: AnyModifierKeyMask::ANY_MODIFIER
<<<<<<< HEAD
	#[derive(Default, StaticDataSize)]
=======
	#[derive(Default, DataSize, Readable, StaticDataSize, Writable)]
>>>>>>> 2dba0d3a
	pub struct ModifierKeyMask: u16 {
		/// Whether `Shift` is held.
		const SHIFT = 0x0001;
		/// Whether `Caps Lock` is active.
		const LOCK = 0x0002;
		/// Whether `Ctrl` is held.
		const CONTROL = 0x0004;
		/// Whether 'modifier key 1' is held.
		const MOD_1 = 0x0008;
		/// Whether 'modifier key 2' is held.
		const MOD_2 = 0x0010;
		/// Whether 'modifier key 3' is held.
		const MOD_3 = 0x0020;
		/// Whether the `Super`/`Meta` key is held.
		///
		/// This key is commonly known as the 'windows key' on Windows devices,
		/// and as 'command' or 'cmd' on MacOS devices.
		const MOD_4 = 0x0040;
		/// Whether 'modifier key 5' is held.
		const MOD_5 = 0x0080;
		// removes BUTTON_#
	}

	/// A mask of currently held modifier keys and a mask for [`ANY_MODIFIER`].
	///
	/// This is the same as [`ModifierKeyMask`], but with the addition of
	/// [`ANY_MODIFIER`].
	///
	/// [`ANY_MODIFIER`]: AnyModifierKeyMask::ANY_MODIFIER
<<<<<<< HEAD
	#[derive(Default, StaticDataSize)]
=======
	#[derive(Default, DataSize, Readable, StaticDataSize, Writable)]
>>>>>>> 2dba0d3a
	pub struct AnyModifierKeyMask: u16 {
		/// Whether `Shift` is held.
		const SHIFT = 0x0001;
		/// Whether `Caps Lock` is active.
		const LOCK = 0x0002;
		/// Whether `Ctrl` is held.
		const CONTROL = 0x0004;
		/// Whether 'modifier key 1' is held.
		const MOD_1 = 0x0009;
		/// Whether 'modifier key 2' is held.
		const MOD_2 = 0x0010;
		/// Whether 'modifier key 3' is held.
		const MOD_3 = 0x0020;
		/// Whether the `Super`/`Meta` key is held.
		///
		/// This key is commonly known as the 'windows key' on Windows devices,
		/// and as 'command' or 'cmd' on MacOS devices.
		const MOD_4 = 0x0040;
		/// Whether 'modifier key 5' is held.
		const MOD_5 = 0x0080;
		// removes BUTTON_#
		// adds ANY_MODIFIER
		/// Whether _any_ modifier key is held.
		const ANY_MODIFIER = 0x8000;
	}

<<<<<<< HEAD
	#[derive(Default, StaticDataSize)]
=======
	#[derive(Default, DataSize, Readable, StaticDataSize, Writable)]
>>>>>>> 2dba0d3a
	pub struct GraphicsContextMask: u32 {
		const FUNCTION = 0x0000_0001;
		const PLANE_MASK = 0x0000_0002;
		const FOREGROUND = 0x0000_0004;
		const BACKGROUND = 0x0000_0008;
		const LINE_WIDTH = 0x0000_0010;
		const LINE_STYLE = 0x0000_0020;
		const CAP_STYLE = 0x0000_0040;
		const JOIN_STYLE = 0x0000_0080;
		const FILL_STYLE = 0x0000_0100;
		const FILL_RULE = 0x0000_0200;
		const TILE = 0x0000_0400;
		const STIPPLE = 0x0000_0800;
		const TILE_STIPPLE_X_ORIGIN = 0x0000_1000;
		const TILE_STIPPLE_Y_ORIGIN = 0x0000_2000;
		const FONT = 0x0000_4000;
		const SUBWINDOW_MODE = 0x0000_8000;
		const GRAPHICS_EXPOSURE = 0x0001_0000;
		const CLIP_X_ORIGIN = 0x0002_0000;
		const CLIP_Y_ORIGIN = 0x0004_0000;
		const CLIP_MASK = 0x0008_0000;
		const DASH_OFFSET = 0x0010_0000;
		const DASHES = 0x0020_0000;
		const ARC_MODE = 0x0040_0000;
	}

	/// A mask of attributes given for a window.
	///
	/// The following table shows each attribute, its default value if it is
	/// not explicitly initialized in the [`CreateWindow`] request, and the
	/// [window classes] that it can be set with.
	///
	/// |Attribute           |Default value              |Class                          |
	/// |--------------------|---------------------------|-------------------------------|
	/// |[BackgroundPixmap]  |[`None`]                   |[`InputOutput`]                |
	/// |[BorderPixmap]      |[`Inherit::CopyFromParent`]|[`InputOutput`]                |
	/// |[BitGravity]        |[`BitGravity::Forget`]     |[`InputOutput`]                |
	/// |[WinGravity]        |[`WinGravity::NorthWest`]  |[`InputOutput`] & [`InputOnly`]|
	/// |[BackingStore]      |[`BackingStore::NotUseful`]|[`InputOutput`]                |
	/// |[BackingPlanes]     |`0xFFFFFFFF`               |[`InputOutput`]                |
	/// |[BackingPixel]      |`0`                        |[`InputOutput`]                |
	/// |[SaveUnder]         |`false`                    |[`InputOutput`]                |
	/// |[EventMask]         |[`EventMask::none()`]      |[`InputOutput`] & [`InputOnly`]|
	/// |[DoNotPropagateMask]|[`DeviceEventMask::none()`]|[`InputOutput`] & [`InputOnly`]|
	/// |[OverrideRedirect]  |`false`                    |[`InputOutput`] & [`InputOnly`]|
	/// |[Colormap]          |[`Inherit::CopyFromParent`]|[`InputOutput`]                |
	/// |[Cursor]            |[`None`]                   |[`InputOutput`] & [`InputOnly`]|
	///
	/// [`CreateWindow`]: crate::x11::requests::CreateWindow
	/// [window classes]: crate::x11::requests::WindowClass
	/// [`InputOutput`]: crate::x11::WindowClass::InputOutput
	/// [`InputOnly`]: crate::x11::WindowClass::InputOnly
	/// [BackgroundPixmap]: crate::x11::Attribute::BackgroundPixmap
	/// [BorderPixmap]: crate::x11::Attribute::BorderPixmap
	/// [BitGravity]: crate::x11::Attribute::BitGravity
	/// [WinGravity]: crate::x11::Attribute::WinGravity
	/// [BackingStore]: crate::x11::Attribute::BackingStore
	/// [BackingPlanes]: crate::x11::Attribute::BackingPlanes
	/// [BackingPixel]: crate::x11::Attribute::BackingPixel
	/// [SaveUnder]: crate::x11::Attribute::SaveUnder
	/// [EventMask]: crate::x11::Attribute::EventMask
	/// [DoNotPropagateMask]: crate::x11::Attribute::DoNotPropagateMask
	/// [OverrideRedirect]: crate::x11::Attribute::OverrideRedirect
	/// [Colormap]: crate::x11::Attribute::Colormap
	/// [Cursor]: crate::x11::Attribute::Cursor
	/// [`EventMask::none()`]: EventMask::none
	/// [`DeviceEventMask::none()`]: DeviceEventMask::none
<<<<<<< HEAD
	#[derive(Default, StaticDataSize)]
=======
	#[derive(Default, DataSize, Readable, StaticDataSize, Writable)]
>>>>>>> 2dba0d3a
	pub struct AttributeMask: u32 {
		/// See also: [`BackgroundPixmap`]
		///
		/// [`BackgroundPixmap`]: crate::x11::Attribute::BackgroundPixmap
		const BACKGROUND_PIXMAP = 0x0000_0001;
		/// See also: [`BackgroundPixel`]
		///
		/// [`BackgroundPixel`]: crate::x11::Attribute::BackgroundPixel
		const BACKGROUND_PIXEL = 0x0000_0002;
		/// See also: [`BorderPixmap`]
		///
		/// [`BorderPixmap`]: crate::x11::Attribute::BorderPixmap
		const BORDER_PIXMAP = 0x0000_0004;
		/// See also: [`BorderPixel`]
		///
		/// [`BorderPixel`]: crate::x11::Attribute::BorderPixel
		const BORDER_PIXEL = 0x0000_0008;
		/// See also: [`BitGravity`]
		///
		/// [`BitGravity`]: crate::x11::Attribute::BitGravity
		const BIT_GRAVITY = 0x0000_0010;
		/// See also: [`WinGravity`]
		///
		/// [`WinGravity`]: crate::x11::Attribute::WinGravity
		const WIN_GRAVITY = 0x0000_0020;
		/// See also: [`BackingStore`]
		///
		/// [`BackingStore`]: crate::x11::Attribute::BackingStore
		const BACKING_STORE = 0x0000_0040;
		/// See also: [`BackingPlanes`]
		///
		/// [`BackingPlanes`]: crate::x11::Attribute::BackingPlanes
		const BACKING_PLANES = 0x0000_0080;
		/// See also: [`BackingPixel`]
		///
		/// [`BackingPixel`]: crate::x11::Attribute::BackingPixel
		const BACKING_PIXEL = 0x0000_0100;
		/// See also: [`OverrideRedirect`]
		///
		/// [`OverrideRedirect`]: crate::x11::Attribute::OverrideRedirect
		const OVERRIDE_REDIRECT = 0x0000_0200;
		/// See also: [`SaveUnder`]
		///
		/// [`SaveUnder`]: crate::x11::requests::SaveUnder
		const SAVE_UNDER = 0x0000_0400;
		/// See also: [`EventMask`]
		///
		/// [`EventMask`]: crate::x11::requests::EventMask
		const EVENT_MASK = 0x0000_0800;
		/// See also: [`DoNotPropagateMask`]
		///
		/// [`DoNotPropagateMask`]: crate::x11::Attribute::DoNotPropagateMask
		const DO_NOT_PROPAGATE_MASK = 0x0000_1000;
		/// See also: [`Colormap`]
		///
		/// [`Colormap`]: crate::x11::Attribute::Colormap
		const COLORMAP = 0x0000_2000;
		/// See also: [`Cursor`]
		///
		/// [`Cursor`]: crate::x11::Attribute::Cursor
		const CURSOR = 0x0000_4000;
	}

<<<<<<< HEAD
	#[derive(Default, StaticDataSize)]
=======
	#[derive(Default, DataSize, Readable, StaticDataSize, Writable)]
>>>>>>> 2dba0d3a
	pub struct ConfigureWindowMask: u16 {
		const X = 0x0001;
		const Y = 0x0002;
		const WIDTH = 0x0004;
		const HEIGHT = 0x0008;
		const BORDER_WIDTH = 0x0010;
		const SIBLING = 0x0020;
		const STACK_MODE = 0x0040;
	}
}<|MERGE_RESOLUTION|>--- conflicted
+++ resolved
@@ -3,17 +3,10 @@
 // file, You can obtain one at https://mozilla.org/MPL/2.0/.
 
 use bitflags::bitflags;
-<<<<<<< HEAD
-use cornflakes::derive::StaticDataSize;
+use xrbk_macro::{DataSize, Readable, StaticDataSize, Writable};
 
 bitflags! {
-	#[derive(Default, StaticDataSize)]
-=======
-use xrbk_macro::{DataSize, Readable, StaticDataSize, Writable};
-
-bitflags! {
-	#[derive(Default, DataSize, Readable, StaticDataSize, Writable)]
->>>>>>> 2dba0d3a
+	#[derive(Default, DataSize, Readable, StaticDataSize, Writable)]
 	pub struct ColorChannelMask: u8 {
 		/// Whether the red color channel is enabled.
 		const DO_RED = 0x01;
@@ -24,11 +17,7 @@
 	}
 
 	/// A mask of events.
-<<<<<<< HEAD
-	#[derive(Default, StaticDataSize)]
-=======
-	#[derive(Default, DataSize, Readable, StaticDataSize, Writable)]
->>>>>>> 2dba0d3a
+	#[derive(Default, DataSize, Readable, StaticDataSize, Writable)]
 	pub struct EventMask: u32 {
 		/// Key press events.
 		const KEY_PRESS = 0x0000_0001;
@@ -155,11 +144,7 @@
 	/// - `PROPERTY_CHANGE`
 	/// - `COLORMAP_CHANGE`
 	/// - `OWNER_GRAB_BUTTON`
-<<<<<<< HEAD
-	#[derive(Default, StaticDataSize)]
-=======
-	#[derive(Default, DataSize, Readable, StaticDataSize, Writable)]
->>>>>>> 2dba0d3a
+	#[derive(Default, DataSize, Readable, StaticDataSize, Writable)]
 	pub struct PointerEventMask: u32 {
 		// removes KEY_PRESS and KEY_RELEASE
 		/// Mouse button press events.
@@ -233,11 +218,7 @@
 	/// - `PROPERTY_CHANGE`
 	/// - `COLORMAP_CHANGE`
 	/// - `OWNER_GRAB_BUTTON`
-<<<<<<< HEAD
-	#[derive(Default, StaticDataSize)]
-=======
-	#[derive(Default, DataSize, Readable, StaticDataSize, Writable)]
->>>>>>> 2dba0d3a
+	#[derive(Default, DataSize, Readable, StaticDataSize, Writable)]
 	pub struct DeviceEventMask: u32 {
 		/// Key press events.
 		const KEY_PRESS = 0x0000_0001;
@@ -278,11 +259,7 @@
 	///
 	/// This is the same as [`ModifierKeyMask`], but with masks for currently
 	/// held mouse buttons.
-<<<<<<< HEAD
-	#[derive(Default, StaticDataSize)]
-=======
-	#[derive(Default, DataSize, Readable, StaticDataSize, Writable)]
->>>>>>> 2dba0d3a
+	#[derive(Default, DataSize, Readable, StaticDataSize, Writable)]
 	pub struct ModifierMask: u16 {
 		/// Whether `Shift` is held.
 		const SHIFT = 0x0001;
@@ -330,11 +307,7 @@
 	/// mask for [`ANY_MODIFIER`].
 	///
 	/// [`ANY_MODIFIER`]: AnyModifierKeyMask::ANY_MODIFIER
-<<<<<<< HEAD
-	#[derive(Default, StaticDataSize)]
-=======
-	#[derive(Default, DataSize, Readable, StaticDataSize, Writable)]
->>>>>>> 2dba0d3a
+	#[derive(Default, DataSize, Readable, StaticDataSize, Writable)]
 	pub struct ModifierKeyMask: u16 {
 		/// Whether `Shift` is held.
 		const SHIFT = 0x0001;
@@ -364,11 +337,7 @@
 	/// [`ANY_MODIFIER`].
 	///
 	/// [`ANY_MODIFIER`]: AnyModifierKeyMask::ANY_MODIFIER
-<<<<<<< HEAD
-	#[derive(Default, StaticDataSize)]
-=======
-	#[derive(Default, DataSize, Readable, StaticDataSize, Writable)]
->>>>>>> 2dba0d3a
+	#[derive(Default, DataSize, Readable, StaticDataSize, Writable)]
 	pub struct AnyModifierKeyMask: u16 {
 		/// Whether `Shift` is held.
 		const SHIFT = 0x0001;
@@ -395,11 +364,7 @@
 		const ANY_MODIFIER = 0x8000;
 	}
 
-<<<<<<< HEAD
-	#[derive(Default, StaticDataSize)]
-=======
-	#[derive(Default, DataSize, Readable, StaticDataSize, Writable)]
->>>>>>> 2dba0d3a
+	#[derive(Default, DataSize, Readable, StaticDataSize, Writable)]
 	pub struct GraphicsContextMask: u32 {
 		const FUNCTION = 0x0000_0001;
 		const PLANE_MASK = 0x0000_0002;
@@ -467,11 +432,7 @@
 	/// [Cursor]: crate::x11::Attribute::Cursor
 	/// [`EventMask::none()`]: EventMask::none
 	/// [`DeviceEventMask::none()`]: DeviceEventMask::none
-<<<<<<< HEAD
-	#[derive(Default, StaticDataSize)]
-=======
-	#[derive(Default, DataSize, Readable, StaticDataSize, Writable)]
->>>>>>> 2dba0d3a
+	#[derive(Default, DataSize, Readable, StaticDataSize, Writable)]
 	pub struct AttributeMask: u32 {
 		/// See also: [`BackgroundPixmap`]
 		///
@@ -535,11 +496,7 @@
 		const CURSOR = 0x0000_4000;
 	}
 
-<<<<<<< HEAD
-	#[derive(Default, StaticDataSize)]
-=======
-	#[derive(Default, DataSize, Readable, StaticDataSize, Writable)]
->>>>>>> 2dba0d3a
+	#[derive(Default, DataSize, Readable, StaticDataSize, Writable)]
 	pub struct ConfigureWindowMask: u16 {
 		const X = 0x0001;
 		const Y = 0x0002;
