--- conflicted
+++ resolved
@@ -2,63 +2,6 @@
 // License, v. 2.0. If a copy of the MPL was not distributed with this
 // file, You can obtain one at https://mozilla.org/MPL/2.0/.
 
-<<<<<<< HEAD
-use crate::{Timestamp, Window};
-use xrbk::Wrap;
-use xrbk_macro::Wrapper;
-
-#[derive(Copy, Clone, Debug, Hash, PartialEq, Eq, Wrapper)]
-/// Values which may be copied from the 'parent'.
-#[wrapper(T::Integer)]
-pub enum ParentCopyable<T> where T: Wrap {
-	/// A value is initialized by copying the matching value of the parent.
-	///
-	/// For example, when creating a [window] with a [`CreateWindow` request], the
-	/// class is <code>ParentCopyable<[WindowClass]></code> - `CopyFromParent`
-	/// in that case means to copy the [`WindowClass`] of the [window]'s parent.
-	///
-	/// [`CreateWindow` request]: crate::x11::request::CreateWindow
-	/// [window]: Window
-	/// [`WindowClass`]: crate::WindowClass
-	/// [WindowClass]: crate::WindowClass
-	CopyFromParent,
-
-	/// The value is initialized as this value.
-	#[wrapper(fallback)]
-	Other(T),
-}
-
-#[derive(Copy, Clone, Debug, Hash, PartialEq, Eq, Wrapper)]
-/// Values which may be the same as the 'parent' as long as the parent has the
-/// same `depth`.
-///
-/// This is only used for [pixmaps]. The purpose of specifying `T` is to clearly
-/// show that it 'wraps' a [pixmap].
-///
-/// [pixmaps]: crate::Pixmap
-/// [pixmap]: crate::Pixmap
-#[wrapper(T::Integer)]
-pub enum ParentRelatable<T> where T: Wrap {
-	/// The value of the 'parent' is used, as long as the parent has the same
-	/// `depth`.
-	ParentRelative = 1,
-
-	/// This value is used.
-	#[wrapper(fallback)]
-	Other(T),
-}
-
-#[derive(Copy, Clone, Debug, Hash, PartialEq, Eq, Wrapper)]
-/// Either [`Any`] value or a specific value.
-///
-/// [`Any`]: MaybeAny::Any
-#[wrapper(T::Integer)]
-pub enum MaybeAny<T> where T: Wrap {
-	/// Any value.
-	Any,
-
-	#[wrapper(fallback)]
-=======
 use xrbk::{Buf, BufMut, ConstantX11Size, X11Size, Readable, Writable, ReadResult, WriteResult, ReadError};
 
 use crate::{Atom, Button, Colormap, Keycode, Pixmap, Timestamp, Window, WindowClass};
@@ -237,85 +180,10 @@
 	/// Any value.
 	Any,
 
->>>>>>> e422432e
 	/// This specific value.
 	Other(T),
 }
 
-<<<<<<< HEAD
-#[derive(Copy, Clone, Debug, Hash, PartialEq, Eq, Wrapper)]
-/// A time which may simply fill in for the current server time.
-#[wrapper(u32)]
-pub enum CurrentableTime {
-	/// The X server should treat this time as its current time.
-	CurrentTime,
-
-	#[wrapper(fallback)]
-	/// The X server should treat this time as this `Timestamp`.
-	Other(Timestamp),
-}
-
-#[derive(Copy, Clone, Debug, Hash, PartialEq, Eq, Wrapper)]
-/// The `destination` of a [`SendEvent` request].
-///
-/// [`SendEvent` request]: crate::x11::request::SendEvent
-#[wrapper(u32)]
-pub enum DestinationWindow {
-	/// The [window] that the cursor is currently located within.
-	///
-	/// [window]: Window
-	CursorWindow,
-	/// The [window] which is currently focused.
-	///
-	/// [window]: Window
-	Focus,
-
-	/// This [window] in particular.
-	///
-	/// [window]: Window
-	#[wrapper(fallback)]
-	Other(Window),
-}
-
-#[derive(Copy, Clone, Debug, Hash, PartialEq, Eq, Wrapper)]
-/// The [window] which is focused.
-///
-/// [window]: Window
-#[wrapper(u32)]
-pub enum WindowFocus {
-	/// No focused [window].
-	///
-	/// [window]: Window
-	None,
-	/// The root [window] of whichever [window] the cursor is located within.
-	///
-	/// This dynamically changes root [window] based on the location of the
-	/// cursor.
-	///
-	/// [window]: Window
-	CursorRoot,
-
-	#[wrapper(fallback)]
-	/// This specific [window].
-	Other(Window),
-}
-
-#[derive(Copy, Clone, Debug, Hash, PartialEq, Eq, Wrapper)]
-/// The target client(s) of a [`KillClient` request].
-///
-/// [`KillClient` request]: crate::request::KillClient
-#[wrapper(u32)]
-pub enum KillClientTarget {
-	/// Kill all clients with [`CloseDownMode::RetainTemporary`].
-	///
-	/// [`CloseDownMode::RetainTemporary`]: crate::CloseDownMode::RetainTemporary
-	AllTemporarilyRetainedClients,
-
-	#[wrapper(fallback)]
-	/// Kill the client which created the resource specified by this resource ID.
-	Other(u32),
-}
-=======
 impl_constant_x11_size!(Any<Atom> { // {{{
 	Atom::X11_SIZE
 });
@@ -528,5 +396,4 @@
 	}
 
 	Ok(())
-}); // }}}
->>>>>>> e422432e
+}); // }}}