--- conflicted
+++ resolved
@@ -279,13 +279,9 @@
 
 impl Items {
 	pub(self) fn parse_items(
-<<<<<<< HEAD
 		input: ParseStream,
 		named: bool,
 		mode: &LengthMode,
-=======
-		input: ParseStream, named: bool, mode: LengthMode,
->>>>>>> d63c52f1
 	) -> Result<Punctuated<ItemWithId, Token![,]>> {
 		let mut unused_index: usize = 0;
 		let mut field_index: usize = 0;
