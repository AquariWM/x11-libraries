// This Source Code Form is subject to the terms of the Mozilla Public
// License, v. 2.0. If a copy of the MPL was not distributed with this
// file, You can obtain one at https://mozilla.org/MPL/2.0/.

use std::collections::HashMap;

use proc_macro2::TokenStream as TokenStream2;
use quote::ToTokens;
use syn::{
	braced,
	bracketed,
	parenthesized,
	parse::ParseStream,
	spanned::Spanned,
	token,
	Error,
	Path,
	Result,
	Token,
	Type,
};

use super::source::Source;
use crate::content::LengthMode;

/// An attribute, reimplemented to allow for [`Context`] and metabyte
/// attributes.
pub struct Attribute {
	/// A hash token: `#`.
	pub hash_token: Token![#],
	/// The style of attribute (outer or inner, the latter denoted by `!`).
	pub style: Option<Token![!]>,
	/// A pair of square bracket tokens (`[` and `]`).
	pub bracket_token: token::Bracket,
	/// The content of the attribute.
	pub content: AttrContent,
}

impl Attribute {
	/// Whether this is an [`AttrContent::Context`] attribute.
	pub const fn is_context(&self) -> bool {
		matches!(self.content, AttrContent::Context(..))
	}

	/// Whether this is an [`AttrContent::Metabyte`] attribute.
	pub const fn is_metabyte(&self) -> bool {
		matches!(self.content, AttrContent::Metabyte(..))
	}

	/// Whether this is an inner style attribute.
	pub const fn is_inner(&self) -> bool {
		self.style.is_some()
	}

	/// Whether this is an outer style attribute.
	pub const fn is_outer(&self) -> bool {
		self.style.is_none()
	}
}

/// The content of an [`Attribute`] (what is between the square brackets).
pub enum AttrContent {
	Context(Path, Box<Context>),
	Metabyte(Path),

	Other(Path, TokenStream2),
}

/// An attribute that provides context for the deserialization of an `Item`.
pub enum Context {
	/// ```ignore
	/// #[context = data_len => data_len]
	/// ```
	Equals(Token![=], Source),
	/// ```ignore
	/// #[context: data_len => data_len]
	/// ```
	Colon(Token![:], Source),
	/// ```ignore
	/// #[context(data_len => data_len)]
	/// ```
	Paren(token::Paren, Source),
	/// ```ignore
	/// #[context[data_len => data_len]]
	/// ```
	Bracket(token::Bracket, Source),
	/// ```ignore
	/// #[context {
	///     data_len => data_len
	/// }]
	/// ```
	Brace(token::Brace, Source),
}

impl Context {
	pub fn source(&self) -> &Source {
		match self {
			Self::Equals(_, source) => source,
			Self::Colon(_, source) => source,
			Self::Paren(_, source) => source,
			Self::Bracket(_, source) => source,
			Self::Brace(_, source) => source,
		}
	}
}

// Expansion {{{

impl ToTokens for Attribute {
	fn to_tokens(&self, tokens: &mut TokenStream2) {
		// If this is `AttrContent::Other`, convert it to tokens.
		if let AttrContent::Other(path, content) = &self.content {
			// `#`
			self.hash_token.to_tokens(tokens);
			// Optional `!`
			self.style.to_tokens(tokens);

			// Surround the content with the square brackets
			self.bracket_token.surround(tokens, |tokens| {
				path.to_tokens(tokens);
				content.to_tokens(tokens);
			});
		}
	}
}

// }}}

// Parsing {{{

impl Attribute {
	pub(self) fn parse(
<<<<<<< HEAD
		input: ParseStream,
		map: &HashMap<String, Type>,
		mode: &LengthMode,
=======
		input: ParseStream, map: &HashMap<String, Type>, mode: LengthMode,
>>>>>>> d63c52f1
	) -> Result<Self> {
		let content;

		let hash_token = input.parse()?;
		let style: Option<Token![!]> = input.parse().ok();
		let bracket_token = bracketed!(content in input);
		let attr_content = AttrContent::parse(&content, map, mode)?;

		// If this is an inner context attribute, generate an error:
		if let Some(style) = style {
			if let AttrContent::Context(..) = attr_content {
				return Err(Error::new(
					style.span,
					"inner context attributes are not allowed",
				));
			}
		}

		Ok(Self {
			hash_token,
			style,
			bracket_token,
			content: attr_content,
		})
	}

	pub fn parse_metabyte(input: ParseStream) -> Result<Self> {
		let content;

		Ok(Self {
			hash_token: input.parse()?,
			style: None,
			bracket_token: bracketed!(content in input),
			content: AttrContent::parse_metabyte(&content)?,
		})
	}

	pub fn parse_outer(
<<<<<<< HEAD
		input: ParseStream,
		map: &HashMap<String, Type>,
		mode: &LengthMode,
=======
		input: ParseStream, map: &HashMap<String, Type>, mode: LengthMode,
>>>>>>> d63c52f1
	) -> Result<Vec<Self>> {
		let mut attributes = vec![];

		while input.peek(Token![#]) && input.peek2(token::Bracket) {
			let attribute: Attribute = Self::parse(input, map, mode)?;

			// If this is an inner attribute, generate an error:
			if attribute.style.is_some() {
				return Err(Error::new(
					attribute.style.expect("already checked for this").span,
					"inner attribute style not allowed in this position",
				));
			}

			attributes.push(attribute);
		}

		Ok(attributes)
	}

	#[allow(dead_code)]
	pub fn parse_inner(
<<<<<<< HEAD
		input: ParseStream,
		map: &HashMap<String, Type>,
		mode: &LengthMode,
=======
		input: ParseStream, map: &HashMap<String, Type>, mode: LengthMode,
>>>>>>> d63c52f1
	) -> Result<Vec<Self>> {
		let mut attributes = vec![];

		while input.peek(Token![#]) && input.peek2(token::Bracket) {
			let attribute: Attribute = Self::parse(input, map, mode)?;

			// If this is an outer attribute, generate an error:
			if attribute.style.is_none() {
				return Err(Error::new(
					attribute.bracket_token.span,
					"expected inner attribute style in this position",
				));
			}

			attributes.push(attribute);
		}

		Ok(attributes)
	}
}

impl AttrContent {
	fn parse(input: ParseStream, map: &HashMap<String, Type>, mode: &LengthMode) -> Result<Self> {
		let path: Path = input.parse()?;

		Ok(if path.is_ident("context") {
			Self::Context(path, Box::new(Context::parse(input, map, mode)?))
		} else if path.is_ident("metabyte") {
			Self::Metabyte(path)
		} else {
			Self::Other(path, input.parse()?)
		})
	}

	fn parse_metabyte(input: ParseStream) -> Result<Self> {
		let path: Path = input.parse()?;

		if !path.is_ident("metabyte") {
			return Err(Error::new(
				path.span(),
				"only metabyte attribute is allowed in this position",
			));
		}

		Ok(Self::Metabyte(path))
	}
}

impl Context {
	fn parse(input: ParseStream, map: &HashMap<String, Type>, mode: &LengthMode) -> Result<Self> {
		let content;
		let look = input.lookahead1();

		if look.peek(Token![=]) {
			// Equals sign context (`=`)
			Ok(Self::Equals(
				input.parse()?,
				Source::parse_mapped(input, map, mode)?,
			))
		} else if look.peek(Token![:]) {
			// Colon context (`:`)
			Ok(Self::Colon(
				input.parse()?,
				Source::parse_mapped(input, map, mode)?,
			))
		} else if look.peek(token::Paren) {
			// Normal bracket context (`(...)`)
			Ok(Self::Paren(
				parenthesized!(content in input),
				Source::parse_mapped(&content, map, mode)?,
			))
		} else if look.peek(token::Bracket) {
			// Square bracket context (`[...]`)
			Ok(Self::Bracket(
				bracketed!(content in input),
				Source::parse_mapped(&content, map, mode)?,
			))
		} else if look.peek(token::Brace) {
			// Curly bracket context (`{...}`)
			Ok(Self::Brace(
				braced!(content in input),
				Source::parse_mapped(&content, map, mode)?,
			))
		} else {
			// Otherwise, if the next token after `context` is none of those,
			// generate an error.
			Err(look.error())
		}
	}
}

// }}}<|MERGE_RESOLUTION|>--- conflicted
+++ resolved
@@ -130,13 +130,9 @@
 
 impl Attribute {
 	pub(self) fn parse(
-<<<<<<< HEAD
 		input: ParseStream,
 		map: &HashMap<String, Type>,
 		mode: &LengthMode,
-=======
-		input: ParseStream, map: &HashMap<String, Type>, mode: LengthMode,
->>>>>>> d63c52f1
 	) -> Result<Self> {
 		let content;
 
@@ -175,13 +171,9 @@
 	}
 
 	pub fn parse_outer(
-<<<<<<< HEAD
 		input: ParseStream,
 		map: &HashMap<String, Type>,
 		mode: &LengthMode,
-=======
-		input: ParseStream, map: &HashMap<String, Type>, mode: LengthMode,
->>>>>>> d63c52f1
 	) -> Result<Vec<Self>> {
 		let mut attributes = vec![];
 
@@ -204,13 +196,9 @@
 
 	#[allow(dead_code)]
 	pub fn parse_inner(
-<<<<<<< HEAD
 		input: ParseStream,
 		map: &HashMap<String, Type>,
 		mode: &LengthMode,
-=======
-		input: ParseStream, map: &HashMap<String, Type>, mode: LengthMode,
->>>>>>> d63c52f1
 	) -> Result<Vec<Self>> {
 		let mut attributes = vec![];
 
