--- conflicted
+++ resolved
@@ -94,14 +94,10 @@
 
 impl ArrayContent {
 	pub fn parse(
-<<<<<<< HEAD
 		input: ParseStream,
 		map: IdentMap,
 		mode: &LengthMode,
 		last_item: bool,
-=======
-		input: ParseStream, map: IdentMap, mode: LengthMode, last_item: bool,
->>>>>>> d63c52f1
 	) -> Result<Self> {
 		Ok(if input.peek(Token![..]) {
 			Self::Infer {
